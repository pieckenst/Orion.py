--- conflicted
+++ resolved
@@ -1019,11 +1019,7 @@
     if style is None:
         return f'<t:{int(dt.timestamp())}>'
     return f'<t:{int(dt.timestamp())}:{style}>'
-<<<<<<< HEAD
-
-=======
     
->>>>>>> faa87c84
 
 def generate_snowflake(dt: datetime.datetime) -> int:
     """Returns a numeric snowflake pretending to be created at the given date.
@@ -1046,14 +1042,7 @@
     Returns
     --------
     :class:`int`
-<<<<<<< HEAD
-        The snowflake representing a snowflake generated on the spot. 
-    """
-
-    return int(utcnow().timestamp() * 1000 - DISCORD_EPOCH) << 22 | 0x3fffff
-=======
         The snowflake representing a snowflake generated on the spot.
     """
 
-    return int(utcnow().timestamp() * 1000 - DISCORD_EPOCH) << 22 | 0x3fffff
->>>>>>> faa87c84
+    return int(utcnow().timestamp() * 1000 - DISCORD_EPOCH) << 22 | 0x3fffff